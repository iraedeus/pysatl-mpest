"""
Unit test module which tests mixture of two distributions parameter estimation
with equally probable prior probabilities
"""

# pylint: disable=duplicate-code
# pylint: disable=too-many-arguments
# pylint: disable=too-many-locals

<<<<<<< HEAD
import pytest
=======
from itertools import permutations

>>>>>>> 0f1b526c
import numpy as np
import pytest

from mpest.distribution import Distribution
from mpest.mixture_distribution import MixtureDistribution
from mpest.models import (
    AModelWithGenerator,
    ExponentialModel,
    GaussianModel,
    WeibullModelExp,
)
from mpest.problem import Problem
from mpest.utils import Factory
<<<<<<< HEAD

from tests.utils import run_test, check_for_params_error_tolerance
=======
from tests.utils import run_test
>>>>>>> 0f1b526c


@pytest.mark.parametrize(
    "model_factory, params, start_params, size, deviation, expected_error",
    [
        (
            Factory(WeibullModelExp),
            [(0.5, 1.0), (1.0, 0.5)],
            [(1.0, 1.0), (0.5, 0.5)],
            500,
            0.01,
            0.2,
        ),
        (
            Factory(WeibullModelExp),
            [(0.5, 0.5), (1.0, 1.0)],
            [(1.0, 0.5), (0.5, 1.0)],
            500,
            0.01,
            0.2,
        ),
        (
            Factory(GaussianModel),
            [(0.0, 5.0), (1.0, 1.0)],
            [(1.0, 5.0), (-1.0, 5.0)],
            500,
            0.01,
            0.2,
        ),
        (
            Factory(GaussianModel),
            [(4.0, 5.0), (3.0, 2.0)],
            [(1.0, 2.0), (2.0, 5.0)],
            500,
            0.01,
            0.2,
        ),
        (
            Factory(ExponentialModel),
            [(1.0,), (2.0,)],
            [(0.5,), (1.5,)],
            500,
            0.01,
            0.2,
        ),
        (
            Factory(ExponentialModel),
            [(2.0,), (5.0,)],
            [(1.0,), (7.0,)],
            500,
            0.01,
            0.2,
        ),
    ],
)
def test_two_same_distributions_simple(
    model_factory: Factory[AModelWithGenerator],
    params,
    start_params,
    size: int,
    deviation: float,
    expected_error: float,
):
    """Runs mixture of two distributions parameter estimation unit test"""

    np.random.seed(42)

    models = [model_factory.construct() for _ in range(len(params))]

    params = [np.array(param) for param in params]
    start_params = [np.array(param) for param in start_params]

    c_params = [
        model.params_convert_to_model(param) for model, param in zip(models, params)
    ]
    c_start_params = [
        model.params_convert_to_model(param)
        for model, param in zip(models, start_params)
    ]

    x = []
    for model, param in zip(models, params):
        x += list(model.generate(param, size))
    np.random.shuffle(x)
    x = np.array(x)

    base_mixture = MixtureDistribution.from_distributions(
        [Distribution(model, param) for model, param in zip(models, c_params)]
    )

    problem = Problem(
        samples=x,
        distributions=MixtureDistribution.from_distributions(
            [Distribution(model, param) for model, param in zip(models, c_start_params)]
        ),
    )

    results = run_test(problem=problem, deviation=deviation)
    assert check_for_params_error_tolerance(results, base_mixture, expected_error)<|MERGE_RESOLUTION|>--- conflicted
+++ resolved
@@ -7,12 +7,6 @@
 # pylint: disable=too-many-arguments
 # pylint: disable=too-many-locals
 
-<<<<<<< HEAD
-import pytest
-=======
-from itertools import permutations
-
->>>>>>> 0f1b526c
 import numpy as np
 import pytest
 
@@ -26,12 +20,8 @@
 )
 from mpest.problem import Problem
 from mpest.utils import Factory
-<<<<<<< HEAD
 
 from tests.utils import run_test, check_for_params_error_tolerance
-=======
-from tests.utils import run_test
->>>>>>> 0f1b526c
 
 
 @pytest.mark.parametrize(

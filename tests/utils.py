"""TODO"""
from itertools import permutations

<<<<<<< HEAD
import numpy as np

from mpest import MixtureDistribution
from mpest.problem import Problem, Result
from mpest.em.breakpointers import StepCountBreakpointer, ParamDifferBreakpointer
=======
from mpest.em import EM
from mpest.em.breakpointers import ParamDifferBreakpointer, StepCountBreakpointer
>>>>>>> 0f1b526c
from mpest.em.distribution_checkers import (
    FiniteChecker,
    PriorProbabilityThresholdChecker,
)
from mpest.optimizers import ALL_OPTIMIZERS
<<<<<<< HEAD
from mpest.em import EM
from mpest.utils import ResultWithError
=======
from mpest.problem import Problem, Result
>>>>>>> 0f1b526c


def run_test(problem: Problem, deviation: float) -> list[Result]:
    """TODO"""
    result = []
    for optimizer in ALL_OPTIMIZERS:
        em_algo = EM(
            StepCountBreakpointer() + ParamDifferBreakpointer(deviation=deviation),
            FiniteChecker() + PriorProbabilityThresholdChecker(),
            optimizer,
        )

        result.append(em_algo.solve(problem=problem))

    return result


def check_for_params_error_tolerance(
    results: list[ResultWithError[MixtureDistribution]],
    base_mixture: MixtureDistribution,
    expected_error: float,
) -> bool:
    """A function to check for compliance with an expected parameters error"""

    def absolute_diff_params(a: MixtureDistribution, b: MixtureDistribution):
        """Metric which checks absolute differ of params of gotten distribution mixtures"""

        a_p, b_p = ([d.params for d in ld] for ld in (a, b))

        return min(
            sum(np.sum(np.abs(x - y)) for x, y in zip(a_p, _b_p))
            for _b_p in permutations(b_p)
        )

    for result in results:
        assert result.error is None
        actual_error = absolute_diff_params(result.content, base_mixture)
        if actual_error <= expected_error:
            return True
    return False


def check_for_priors_error_tolerance(
    results: list[ResultWithError[MixtureDistribution]],
    base_mixture: MixtureDistribution,
    expected_error: float,
) -> bool:
    """A function to check for compliance with an expected prior probabilities error"""

    def absolute_diff_priors(a: MixtureDistribution, b: MixtureDistribution):
        """
        Metric which checks absolute differ of prior probabilities of gotten distribution mixtures
        """

        a_p, b_p = ([d.prior_probability for d in ld] for ld in (a, b))

        return min(
            sum(np.sum(np.abs(x - y)) for x, y in zip(a_p, _b_p))
            for _b_p in permutations(b_p)
        )

    for result in results:
        assert result.error is None
        actual_error = absolute_diff_priors(result.content, base_mixture)
        if actual_error <= expected_error:
            return True
    return False<|MERGE_RESOLUTION|>--- conflicted
+++ resolved
@@ -1,27 +1,18 @@
 """TODO"""
 from itertools import permutations
 
-<<<<<<< HEAD
 import numpy as np
 
 from mpest import MixtureDistribution
-from mpest.problem import Problem, Result
+from mpest.em import EM
 from mpest.em.breakpointers import StepCountBreakpointer, ParamDifferBreakpointer
-=======
-from mpest.em import EM
-from mpest.em.breakpointers import ParamDifferBreakpointer, StepCountBreakpointer
->>>>>>> 0f1b526c
 from mpest.em.distribution_checkers import (
     FiniteChecker,
     PriorProbabilityThresholdChecker,
 )
 from mpest.optimizers import ALL_OPTIMIZERS
-<<<<<<< HEAD
-from mpest.em import EM
+from mpest.problem import Problem, Result
 from mpest.utils import ResultWithError
-=======
-from mpest.problem import Problem, Result
->>>>>>> 0f1b526c
 
 
 def run_test(problem: Problem, deviation: float) -> list[Result]:

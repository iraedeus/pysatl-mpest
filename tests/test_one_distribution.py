--- conflicted
+++ resolved
@@ -1,14 +1,10 @@
 """Unit test module which tests mixture of one distribution parameter estimation"""
 
-<<<<<<< HEAD
 # pylint: disable=duplicate-code
 # pylint: disable=too-many-arguments
 
 import pytest
-=======
->>>>>>> 0f1b526c
 import numpy as np
-import pytest
 
 from mpest.distribution import Distribution
 from mpest.mixture_distribution import MixtureDistribution
